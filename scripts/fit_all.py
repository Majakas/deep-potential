import matplotlib
matplotlib.use('Agg')

import tensorflow as tf
print(f'Tensorflow version {tf.__version__}')
#tf.debugging.set_log_device_placement(True)
from tensorflow import keras
import tensorflow_addons as tfa
import tensorflow_probability as tfp
print(f'Tensorflow Probability version {tfp.__version__}')
tfb = tfp.bijectors
tfd = tfp.distributions

import numpy as np
import scipy
import scipy.stats
import matplotlib.pyplot as plt
import matplotlib.colors as mcolors
from matplotlib.ticker import AutoMinorLocator, MultipleLocator
from matplotlib.gridspec import GridSpec

from time import time, sleep
import re
import json
import h5py
import progressbar
from glob import glob
import gc
import cerberus
import os.path

import serializers_tf
import potential_tf
import toy_systems
import flow_ffjord_tf
import utils


def load_data(fname):
    _,ext = os.path.splitext(fname)
    if ext == '.json':
        with open(fname, 'r') as f:
            o = json.load(f)
        d = tf.constant(np.array(o['eta'], dtype='f4'))
    elif ext in ('.h5', '.hdf5'):
        with h5py.File(fname, 'r') as f:
            o = f['eta'][:].astype('f4')
        d = tf.constant(o)
    else:
        raise ValueError(f'Unrecognized input file extension: "{ext}"')
    return d


def train_flows(data, fname_pattern, plot_fname_pattern, loss_fname,
                n_flows=1, n_hidden=4, hidden_size=32, n_bij=1,
                n_epochs=128, batch_size=1024, validation_frac=0.25,
                reg={}, lr={}, optimizer='RAdam', warmup_proportion=0.1,
                checkpoint_every=None):
    n_samples = data.shape[0]
    n_steps = n_samples * n_epochs // batch_size
    print(f'n_steps = {n_steps}')

    flow_list = []

    for i in range(n_flows):
        print(f'Training flow {i+1} of {n_flows} ...')

        flow = flow_ffjord_tf.FFJORDFlow(6, n_hidden, hidden_size, n_bij, reg_kw=reg)
        flow_list.append(flow)

        flow_fname = fname_pattern.format(i)

        checkpoint_dir, checkpoint_name = os.path.split(flow_fname)
        checkpoint_name += '_chkpt'

        lr_kw = {f'lr_{k}':lr[k] for k in lr}

        loss_history, val_loss_history, lr_history = flow_ffjord_tf.train_flow(
            flow, data,
            n_epochs=n_epochs,
            batch_size=batch_size,
            validation_frac=validation_frac,
            optimizer=optimizer,
            warmup_proportion=warmup_proportion,
            checkpoint_every=checkpoint_every,
            checkpoint_dir=checkpoint_dir,
            checkpoint_name=checkpoint_name,
            **lr_kw
        )

        fn = flow.save(flow_fname)
        utils.save_loss_history(
            f'{fn}_loss.txt',
            loss_history,
            val_loss_history=val_loss_history,
            lr_history=lr_history
        )

        fig = utils.plot_loss(
            loss_history,
            val_loss_hist=val_loss_history,
            lr_hist=lr_history
        )
        fig.savefig(plot_fname_pattern.format(i), dpi=200)
        plt.close(fig)

    return flow_list


def train_potential(df_data, fname, plot_fname, loss_fname,
                    n_hidden=3, hidden_size=256, xi=1., lam=1.,
                    n_epochs=4096, batch_size=1024,
                    lr_init=1.e-3, lr_final=1.e-6):
    # Create model
    phi_model = potential_tf.PhiNN(
        n_dim=3,
        n_hidden=n_hidden,
        hidden_size=hidden_size
    )

    loss_history = potential_tf.train_potential(
        df_data, phi_model,
        n_epochs=n_epochs,
        batch_size=batch_size,
        lr_init=lr_init,
        lr_final=lr_final,
        checkpoint_every=None,
        xi=xi,
        lam=lam
    )

    fn = phi_model.save(fname)

    utils.save_loss_history(f'{fn}_loss.txt', loss_history)

    fig = utils.plot_loss(loss_history)
    fig.savefig(plot_fname, dpi=200)
    plt.close(fig)

    return phi_model


<<<<<<< HEAD
def batch_calc_df_deta(flow, eta, batch_size):
    df_deta = np.empty_like(eta)
=======
def batch_calc_df_deta(f, eta, batch_size):
>>>>>>> 23765d98
    n_data = eta.shape[0]

    @tf.function
    def calc_grads(batch):
        print(f'Tracing calc_grads with shape = {batch.shape}')
        with tf.GradientTape(watch_accessed_variables=False) as g:
            g.watch(batch)
            f = flow.prob(batch)
        df_deta = g.gradient(f, batch)
        return df_deta

    eta_dataset = tf.data.Dataset.from_tensor_slices(eta).batch(batch_size)

    n_batches = n_data // batch_size
    if n_data % batch_size:
        n_batches += 1
    bar = None

    df_deta = []
    n_generated = 0
    for k,b in enumerate(eta_dataset):
        if k != 0:
            if bar is None:
                bar = progressbar.ProgressBar(max_value=n_data)
            bar.update(n_generated)
        df_deta.append(calc_grads(b))
        n_generated += b.shape[0]

    bar.update(n_data)

    df_deta = np.concatenate([b.numpy() for b in df_deta])

    return df_deta


def clipped_vector_mean(v_samp, clip_threshold=5, rounds=5, **kwargs):
    n_samp, n_point, n_dim = v_samp.shape
    
    # Mean vector: shape = (point, dim)
    v_mean = np.mean(v_samp, axis=0)

    for i in range(rounds):
        # Difference from mean: shape = (sample, point)
        dv_samp = np.linalg.norm(v_samp - v_mean[None], axis=2)
        # Identify outliers: shape = (sample, point)
        idx = (dv_samp > clip_threshold * np.median(dv_samp, axis=0)[None])
        # Construct masked array with outliers masked
        mask_bad = np.repeat(np.reshape(idx, idx.shape+(1,)), n_dim, axis=2)
        v_samp_ma = np.ma.masked_array(v_samp, mask=mask_bad)
        # Take mean of masked array
        v_mean = np.ma.mean(v_samp_ma, axis=0)
    
    return v_mean


def sample_from_flows(flow_list, n_samples,
                      return_indiv=False,
                      grad_batch_size=1024,
                      sample_batch_size=1024,
                      f_reduce=np.median):
    n_flows = len(flow_list)

    # Sample from ensemble of flows
    eta = []
    n_batches = n_samples // (n_flows * sample_batch_size)

    for i,flow in enumerate(flow_list):
        print(f'Sampling from flow {i+1} of {n_flows} ...')

        @tf.function
        def sample_batch():
            print('Tracing sample_batch ...')
            return flow.sample([sample_batch_size])

        bar = progressbar.ProgressBar(max_value=n_batches)
        for k in range(n_batches):
            eta.append(sample_batch().numpy().astype('f4'))
            bar.update(k+1)

    eta = np.concatenate(eta, axis=0)

    # Calculate gradients
    df_deta = np.zeros_like(eta)
    if return_indiv:
        df_deta_indiv = np.zeros((n_flows,)+eta.shape, dtype='f4')

    for i,flow in enumerate(flow_list):
        print(f'Calculating gradients of flow {i+1} of {n_flows} ...')

        df_deta_indiv[i] = batch_calc_df_deta(
            flow, eta,
            batch_size=grad_batch_size
        )
        #df_deta += df_deta_i / n_flows

        #if return_indiv:
        #    df_deta_indiv[i] = df_deta_i

    # Average gradients
    df_deta = f_reduce(df_deta_indiv, axis=0)

    ret = {
        'eta': eta,
        'df_deta': df_deta,
    }
    if return_indiv:
        ret['df_deta_indiv'] = df_deta_indiv
        #ret['df_deta'] = df_deta#np.median(df_deta_indiv, axis=0)

    return ret


def load_flows(fname_patterns, is_fstring=True):
    # Determine filenames
    fnames = []

    if is_fstring: # Filename pattern is f-string
        n_max = 9999
        for i in range(n_max):
            fn = glob(fname_patterns.format(i)+'-1.index')
            if len(fn):
                fnames.append(fn[0][:-6])
            else:
                break
    else: # Multiple shell globbing patterns
        for fn in fname_patterns:
            fnames += glob(fn)
        fnames = sorted(fnames)
        fnames = [fn[:-6] for fn in fnames]

    print(f'Found {len(fnames)} flows.')

    # Load flows
    flow_list = []

    for i,fn in enumerate(fnames):
        print(f'Loading flow {i+1} of {len(fnames)} ...')
        print(fn)
        flow = flow_ffjord_tf.FFJORDFlow.load(fname=fn)
        flow_list.append(flow)

    return flow_list


def save_df_data(df_data, fname):
    kw = dict(compression='lzf', chunks=True)
    with h5py.File(fname, 'w') as f:
        for key in df_data:
            f.create_dataset(key, data=df_data[key], **kw)


def load_df_data(fname, recalc_avg=None):
    d = {}
    with h5py.File(fname, 'r') as f:
        for k in f.keys():
            d[k] = f[k][:].astype('f4')
    
    if recalc_avg == 'mean':
        d['df_deta'] = clipped_vector_mean(d['df_deta_indiv'])
    elif recalc_avg == 'median':
        d['df_deta'] = np.median(d['df_deta_indiv'], axis=0)

    return d


def load_params(fname):
    d = {}
    if fname is not None:
        with open(fname, 'r') as f:
            d = json.load(f)
    schema = {
        "df": {
            'type': 'dict',
            'schema': {
                "n_flows": {'type':'integer', 'default':1},
                "n_hidden": {'type':'integer', 'default':4},
                "hidden_size": {'type':'integer', 'default':32},
                "reg": {
                    'type': 'dict',
                    'schema': {
                        "dv_dt_reg": {'type':'float'},
                        "kinetic_reg": {'type':'float'},
                        "jacobian_reg": {'type':'float'}
                    }
                },
                "lr": {
                    'type': 'dict',
                    'schema': {
                        "type": {'type':'string', 'default':'step'},
                        "init": {'type':'float', 'default':0.02},
                        "final": {'type':'float', 'default':0.0001},
                        "patience": {'type':'integer', 'default':32},
                        "min_delta": {'type':'float', 'default':0.01}
                    }
                },
                "n_epochs": {'type':'integer', 'default':64},
                "batch_size": {'type':'integer', 'default':512},
                "validation_frac": {'type':'float', 'default':0.25},
                "optimizer": {'type':'string', 'default':'RAdam'},
                "warmup_proportion": {'type':'float', 'default':0.1},
                "checkpoint_every": {'type':'integer'}
            }
        },
        "Phi": {
            'type': 'dict',
            'schema': {
                "n_samples": {'type':'integer', 'default':524288},
                "grad_batch_size": {'type':'integer', 'default':512},
                "sample_batch_size": {'type':'integer', 'default':1024},
                "n_hidden": {'type':'integer', 'default':3},
                "hidden_size": {'type':'integer', 'default':256},
                "xi": {'type':'float', 'default':1.0},
                "lam": {'type':'float', 'default':1.0},
                "n_epochs": {'type':'integer', 'default':64},
                "batch_size": {'type':'integer', 'default':1024},
                "lr_init": {'type':'float', 'default':0.001},
                "lr_final": {'type':'float', 'default':0.000001},
                "checkpoint_every": {'type':'integer'}
            }
        }
    }
    validator = cerberus.Validator(schema, allow_unknown=False)
    params = validator.normalized(d)
    return params


def main():
    from argparse import ArgumentParser
    parser = ArgumentParser(
        description='Deep Potential: Fit potential from phase-space samples.',
        add_help=True
    )
    parser.add_argument(
        '--input', '-i',
        type=str, required=True,
        help='Input data.'
    )
    parser.add_argument(
        '--df-grads-fname',
        type=str, default='data/df_gradients.h5',
        help='Directory in which to store data.'
    )
    parser.add_argument(
        '--flow-save-fname',
        type=str, default='models/df/flow_{:02d}',
        help='Filename pattern to store flows in.'
    )
    parser.add_argument(
        '--use-existing-flows',
        type=str, nargs='+',
        help='Assume that flows are already trained.'
    )
    parser.add_argument(
        '--flow-loss',
        type=str, default='plots/flow_loss_history_{:02d}.png',
        help='Filename pattern for flow loss history plots.'
    )
    parser.add_argument(
        '--potential-fname',
        type=str, default='models/Phi/Phi',
        help='Filename to store potential in.'
    )
    parser.add_argument(
        '--potential-loss',
        type=str, default='plots/potential_loss_history.png',
        help='Filename for potential loss history plot.'
    )
    parser.add_argument(
        '--potential-only',
        action='store_true',
        help='Skip fitting of distribution function. Assume DF model exists.'
    )
    parser.add_argument(
        '--flows-only',
        action='store_true',
        help='Train only the normalizing flows. Do not fit the potential.'
    )
    parser.add_argument(
        '--flow-median',
        action='store_true',
        help='Use the median of the flow gradients (default: use the mean).'
    )
    parser.add_argument(
        '--loss-history',
        type=str, default='data/loss_history_{:02d}.txt',
        help='Filename for loss history data.'
    )
    parser.add_argument('--params', type=str, help='JSON with kwargs.')
    args = parser.parse_args()

    if args.potential_only and args.flows_only:
        print('--potential-only and --flows-only are incompatible.')
        return 1

    params = load_params(args.params)
    print('Options:')
    print(json.dumps(params, indent=2))

    if args.potential_only:
        print('Loading DF gradients ...')
        df_data = load_df_data(args.df_grads_fname)
        params['Phi'].pop('n_samples')
        params['Phi'].pop('grad_batch_size')
    else:
        if args.use_existing_flows is None:
            # Load input phase-space positions
            data = load_data(args.input)
            print(f'Loaded {data.shape[0]} phase-space positions.')

            # Train normalizing flows
            print('Training normalizing flows ...')
            flows = train_flows(
                data,
                args.flow_save_fname,
                args.flow_loss,
                args.loss_history,
                **params['df']
            )

        if not args.flows_only:
            # Re-load the flows (this removes the regularization terms)
            if args.use_existing_flows is None:
                flows = load_flows(args.flow_save_fname, is_fstring=True)
            else:
                flows = load_flows(args.use_existing_flows, is_fstring=False)

            if not len(flows):
                print('No trained flows were found! Aborting.')
                return 1

            # Sample from the flows and calculate gradients
            print('Sampling from flows ...')
            n_samples = params['Phi'].pop('n_samples')
            grad_batch_size = params['Phi'].pop('grad_batch_size')
            sample_batch_size = params['Phi'].pop('sample_batch_size')
            df_data = sample_from_flows(
                flows, n_samples,
                return_indiv=True,
                grad_batch_size=grad_batch_size,
                sample_batch_size=sample_batch_size,
                f_reduce=np.median if args.flow_median else clipped_vector_mean
            )
            save_df_data(df_data, args.df_grads_fname)

    # Fit the potential
    if not args.flows_only:
        print('Fitting the potential ...')
        phi_model = train_potential(
            df_data,
            args.potential_fname,
            args.potential_loss,
            args.loss_history,
            **params['Phi']
        )
    
    return 0


if __name__ == '__main__':
    main()<|MERGE_RESOLUTION|>--- conflicted
+++ resolved
@@ -140,12 +140,7 @@
     return phi_model
 
 
-<<<<<<< HEAD
 def batch_calc_df_deta(flow, eta, batch_size):
-    df_deta = np.empty_like(eta)
-=======
-def batch_calc_df_deta(f, eta, batch_size):
->>>>>>> 23765d98
     n_data = eta.shape[0]
 
     @tf.function
@@ -159,12 +154,8 @@
 
     eta_dataset = tf.data.Dataset.from_tensor_slices(eta).batch(batch_size)
 
-    n_batches = n_data // batch_size
-    if n_data % batch_size:
-        n_batches += 1
+    df_deta = []
     bar = None
-
-    df_deta = []
     n_generated = 0
     for k,b in enumerate(eta_dataset):
         if k != 0:
@@ -172,7 +163,7 @@
                 bar = progressbar.ProgressBar(max_value=n_data)
             bar.update(n_generated)
         df_deta.append(calc_grads(b))
-        n_generated += b.shape[0]
+        n_generated += int(b.shape[0])
 
     bar.update(n_data)
 
